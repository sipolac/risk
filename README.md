# risk

This project has some functions for computing the probabilities of battle outcomes in the board game [Risk](https://en.wikipedia.org/wiki/Risk_(game)).

A few advantages of this implementation:
* The probabilities are exact (doesn't use a simulator).
* It can compute probabilities for attacks on **multiple territories**!
* It can handle **dice bonuses** (e.g., a player rolling with 8-sided dice). This is helpful if you're playing on [warfish.net](www.warfish.net) or another platform that has user-created maps.
<!-- * Allows user to specify when they want to stop attacking. This is useful if they want to guarantee a certain number of troops on the attacking territory after the engagement—maybe to defend against a different adjacent territory. -->
* Under the hood, it uses dynamic programming, which is probably a bit cleaner than using matrix algebra (e.g., a direct implementation of [this paper](http://www4.stat.ncsu.edu/~jaosborn/research/RISK.pdf)).
* It runs quickly. Even for large inputs (e.g., 100 vs. 100), runtime is less than a second.

It also includes some functions that help with higher-level decision making:
* **Offensive troop allocation** (`min_troops.find_min_troops`): A function that finds the minimum number of troops that would guarantee a win probability that is *at least* some target probability. This is useful for deciding where to allocate troops before an attack.
* **Defensive troop allocation** (`fortify.fortify`): A function that allocates troops across defensive territories in *multiple battle configurations* in order to minimize the probability that you lose in *at least one* configuration. This is useful when allocating troops to protect the choke points of a continent, since you must hold *every* territory of that continent in order to receive the continent bonus. Note the battle configurations may be composed of multiple territories. See example below for further explanation. 

Code is written in Python 3.7.4.


# Table of contents

- [Arguments](#args)
- [Examples](#examples)
  - [Battle outcomes](#outcomes)
  - [Troop allocation](#alloc)
    - [Min troops](#mintroops)
    - [Fortification](#fortification)
- [Dependencies](#dependencies)
- [TODO](#todo)


<a name="args"/>

# Arguments

For battle probabilties:
```
>>> python3 battle.py -h
usage: battle.py [-h] [--asides [ASIDES [ASIDES ...]]]
                 [--dsides [DSIDES [DSIDES ...]]] [--stop STOP] [--all]
                 a d [d ...]

positional arguments:
  a                     number of troops on attacking territory
  d                     number of troops on defending territory; use multiple
                        values for multiple territories

optional arguments:
  -h, --help            show this help message and exit
  --asides [ASIDES [ASIDES ...]]
                        number of sides on attack dice; use multiple values
                        for multiple territories or single value to represent
                        all territories
  --dsides [DSIDES [DSIDES ...]]
                        number of sides on defense dice; use multiple values
                        for multiple territories or single value to represent
                        all territories
  --stop STOP           when attack has this many troops or fewer, stop
  --all                 show all values
```

For finding "min troops" (as described above):
```
>>> python3 min_troops.py -h
usage: min_troops.py [-h] [--asides [ASIDES [ASIDES ...]]]
                     [--dsides [DSIDES [DSIDES ...]]] [--stop STOP] [-v]
                     target d [d ...]

positional arguments:
  target                desired probability of winning
  d                     number of troops on defending territory; use multiple
                        values for multiple territories

optional arguments:
  -h, --help            show this help message and exit
  --asides [ASIDES [ASIDES ...]]
                        number of sides on attack dice; use multiple values
                        for multiple territories or single value to represent
                        all territories
  --dsides [DSIDES [DSIDES ...]]
                        number of sides on defense dice; use multiple values
                        for multiple territories or single value to represent
                        all territories
  --stop STOP           when attack has this many troops or fewer, stop
  -v, --verbose         verbosity
```

A CLI for `fortify.fortify` hasn't been built yet :-(

<a name="examples"/>

# Examples

<a name="outcomes"/>

## Battle outcomes

If you have 5 troops and you're attacking a territory with 3 troops, the probability of overtaking the territory is:

```
>>> python3 battle.py 5 3
territory | attack win probability
        1 | 0.6416228964559516
```

To show the probability of all outcomes (`--all`):

```
>>> python3 battle.py 5 3 --all
territory | attack | defense | probability
        1 |      1 |       1 | 0.08332453584748056
        1 |      1 |       2 | 0.1438941163997636
        1 |      1 |       3 | 0.13115845129680434
        1 |      2 |       0 | 0.05951752560534325
        1 |      3 |       0 | 0.12868912951264105
        1 |      4 |       0 | 0.20822626934436866
        1 |      5 |       0 | 0.24518997199359854

.......................attack (cumulative)........................
territory | troops on territory | troops remaining | cumulative prob.
        1 |                   5 |                5 | 0.24518997199359854
        1 |                   4 |                4 | 0.4534162413379672
        1 |                   3 |                3 | 0.5821053708506083
        1 |                   2 |                2 | 0.6416228964559516
        1 |                   1 |                1 | 1.0

.......................defense (cumulative).......................
territory | troops on territory | troops remaining | cumulative prob.
        1 |                   3 |                3 | 0.13115845129680434
        1 |                   2 |                2 | 0.27505256769656794
        1 |                   1 |                1 | 0.3583771035440485
        1 |                   0 |                0 | 1.0

territory | attack win probability
        1 | 0.6416228964559516
```

Let's add a few wrinkles:
* Instead of just one territory, you want to attack **three territories consecutively**, moving all your troops into conquered territories along the way. The second territory has 2 troops, and the third has 1.
* The **second territory** has a +2 defense bonus, meaning defense rolls with **8-sided dice** when defending that territory.

```
>>> python3 battle.py 5 3 2 1 --dsides 6 8 6 --all
territory | attack | defense | probability
        1 |      1 |       1 | 0.08332453584748056
        1 |      1 |       2 | 0.1438941163997636
        1 |      1 |       3 | 0.13115845129680434
        2 |      1 |       1 | 0.09612780006053091
        2 |      1 |       2 | 0.38715323159729165
        3 |      1 |       1 | 0.09326837465921452
        3 |      2 |       0 | 0.03540994291874709
        3 |      3 |       0 | 0.029663547220175827

.......................attack (cumulative)........................
territory | troops on territory | troops remaining | cumulative prob.
        3 |                   3 |                5 | 0.029663547220175827
        3 |                   2 |                4 | 0.06507349013892291
        3 |                   1 |                3 | 0.15834186479813744
        2 |                   1 |                2 | 0.64162289645596
        1 |                   1 |                1 | 1.0000000000000084

.......................defense (cumulative).......................
territory | troops on territory | troops remaining | cumulative prob.
        1 |                   3 |                6 | 0.13115845129680434
        1 |                   2 |                5 | 0.27505256769656794
        1 |                   1 |                4 | 0.3583771035440485
        2 |                   2 |                3 | 0.7455303351413402
        2 |                   1 |                2 | 0.841658135201871
        3 |                   1 |                1 | 0.9349265098610856
        3 |                   0 |                0 | 1.0000000000000084

territory | attack win probability
        1 | 0.64162289645596
        2 | 0.15834186479813744
        3 | 0.06507349013892291
```

In Python:

```python
>>> from risk import battle
>>> battle_probs = battle.calc_probs(a=5, d=[3, 2, 1], d_sides=[6, 8, 6])
>>> battle_probs.dist
{Outcome(terr_idx=1, a_troops=1, d_troops=2): 0.38715323159729165, Outcome(terr_idx=1, a_troops=1, d_troops=1): 0.09612780006053091, Outcome(terr_idx=2, a_troops=1, d_troops=1): 0.09326837465921452, Outcome(terr_idx=2, a_troops=2, d_troops=0): 0.03540994291874709, Outcome(terr_idx=2, a_troops=3, d_troops=0): 0.029663547220175827, Outcome(terr_idx=0, a_troops=1, d_troops=1): 0.08332453584748056, Outcome(terr_idx=0, a_troops=1, d_troops=3): 0.13115845129680434, Outcome(terr_idx=0, a_troops=1, d_troops=2): 0.1438941163997636}
```
```python
>>> battle_probs.win  # indexed by territory
[0.64162289645596, 0.15834186479813744, 0.06507349013892291]
```
```python
>>> battle_probs.cumul.attack
[(CumulOutcome(terr_idx=2, troops_total=5, troops=3), 0.029663547220175827), (CumulOutcome(terr_idx=2, troops_total=4, troops=2), 0.06507349013892291), (CumulOutcome(terr_idx=2, troops_total=3, troops=1), 0.15834186479813744), (CumulOutcome(terr_idx=1, troops_total=2, troops=1), 0.64162289645596), (CumulOutcome(terr_idx=0, troops_total=1, troops=1), 1.0000000000000084)]
```
<!-- ```python
>>> from risk import printing
>>> printing.print_win_probs(battle_probs)  # one of a few printing functions
territory | attack win probability
        1 | 0.64162289645596
        2 | 0.15834186479813744
        3 | 0.06507349013892291
``` -->

<a name="alloc"/>

## Troop allocation

<a name="mintroops"/>

### Min troops

If you want to know the minimum number of attack troops that would guarantee victory with at least 0.95 probability in the above scenario, you could do the following:

```
>>> python3 min_troops.py 0.95 3 2 1 --dsides 6 8 6
17 troops gives a win probability of 0.953038445204023
```

<!-- With verbosity (`-v`), you can see the values tested:

```
>>> python3 min_troops.py 0.95 3 2 1 --dsides 6 8 6 -v
2019-08-19 00:12:27,077 - testing upper bound 8...
2019-08-19 00:12:27,129 - not high enough; trying range 9 to 16...
2019-08-19 00:12:27,130 - not high enough; trying range 17 to 32...
2019-08-19 00:12:27,134 - searching for number of troops...
2019-08-19 00:12:27,136 - 24 (midpoint of 17 and 32) gives 0.9964873460982187
2019-08-19 00:12:27,139 - 20 (midpoint of 17 and 23) gives 0.9840648899621028
2019-08-19 00:12:27,141 - 18 (midpoint of 17 and 19) gives 0.9670287614740551
2019-08-19 00:12:27,143 - 17 (midpoint of 17 and 17) gives 0.953038445204023
17 troops gives a win probability of 0.953038445204023
``` -->

In Python:

```python
>>> from risk import min_troops
>>> min_troops.find_min_troops(0.95, dict(d=[3, 2, 1], d_sides=[6, 8, 6]))
17
```

<a name="fortification"/>

### Fortification

As a separate scenario, let's say there are **three choke points** in a continent you're trying to defend, and these choke points have the following configurations:
* Their 8 troops vs. your 4 troops (**0.83** probability of getting taken over).
* Their 8 troops vs. your 4 troops, but at this choke you have a +2 defensive bonus (**0.54** probability).
* Their 16 troops vs. three consecutive territories, which have 8 troops, 3 troops and 2 troops respectively (**0.64** probability). Let's say the first two territories are outside your continent, but the third is inside it.

<!-- If we assume the other player knows these odds and chooses to attack the *weakest* choke point *only*, then their odds of success will be max(0.83, 0.54, 0.64) = 0.83. If we want to allocate 10 troops toward our territories to minimize this probability: -->

<!-- ```python
>>> from risk import fortify
>>> arg_list = [dict(a=8, d=[4]),
...             dict(a=8, d=[4], d_sides=[8]),
...             dict(a=16, d=[8, 3, 2])]
>>> d_troops = 10
>>> fortified = fortify.fortify(arg_list, d_troops)
>>> for k, v in fortified._asdict().items():
...   print(f'{k}: {v}')
... 
args_new: ({'a': 8, 'd': [9]}, {'a': 8, 'd': [5], 'd_sides': [8]}, {'a': 16, 'd': [11, 4, 2]})
args_old: ({'a': 8, 'd': [4]}, {'a': 8, 'd': [4], 'd_sides': [8]}, {'a': 16, 'd': [8, 3, 2]})
allocation: [[5], [1], [3, 1, 0]]
p_min: 0.3931560099919826
p_any: 0.7578573335494463
method: 'weakest'
``` -->

<!-- This would add 5 troops to the first configuration, 1 to the second, and the remaining 4 to various territories in the third. The new maximum probabilty decreases to 0.39. (An additional step is assuming we know how many troops they'll be getting at the beginning of their turn, and adding this number to attack in each configuration.) -->

<!-- But what if we assume we'll be attacked at *all* choke points? In this case, the optimization problem is different in that we want to minimize the probability of the other player winning *one or more* of the engagements. Originally this probability was 1 - [(1 - 0.83) * (1 - 0.54) * (1 - 0.64)] = 0.97, and the previous allocation gave 0.76. To minimize this number specifically: -->

One reasonable strategy is to try to minimize the probability of the opponent winning *one or more* of the engagements. This probability is now 1 – [(1 – 0.83) * (1 – 0.54) * (1 – 0.64)] = **0.97**. If you have **10 troops** to allocate toward your territories to reduce this probability, the most optimal way to do so would be:

```python
>>> from risk import fortify
>>> arg_list = [dict(a=8, d=[4]),
...             dict(a=8, d=[4], d_sides=[8]),
...             dict(a=16, d=[8, 3, 2])]
>>> d_troops = 10
>>> fortified = fortify.fortify(arg_list, d_troops)
>>> for k, v in fortified._asdict().items():
...   print(f'{k}: {v}')
... 
args_new: ({'a': 8, 'd': [9]}, {'a': 8, 'd': [6], 'd_sides': [8]}, {'a': 16, 'd': [8, 4, 4]})
args_old: ({'a': 8, 'd': [4]}, {'a': 8, 'd': [4], 'd_sides': [8]}, {'a': 16, 'd': [8, 3, 2]})
allocation: [[5], [2], [0, 1, 2]]
p_max: 0.4302836340896645
p_any: 0.7344628440848463
method: 'any'
```

<<<<<<< HEAD
<<<<<<< HEAD
This would allocate 5 troops to the territory in the first configuration, 2 to the territory in the second, and the remaining 3 to various territories in the third. Given this allocation, the probability of being conquered in at least one of the engagements is 0.73, and therefore the probability of retaining your continent is 1 – 0.73 = 0.27.
=======
This would allocate 5 troops to the territory in the first configuration, 2 to the territory in the second, and the remaining 3 to various territories in the third. Given this allocation, the probability of being conquered in at least one of the engagements is 0.73—and therefore the probability of retaining your continent is 1 – 0.73 = 0.27.
>>>>>>> 8c7207f2d7e714b8ae0377bdb8cb338d32cdb183
=======
This would allocate 5 troops to the territory in the first configuration, 2 to the territory in the second, and the remaining 3 to various territories in the third. Given this allocation, the probability of being conquered in at least one of the engagements is 0.73—and therefore the probability of retaining your continent is 1 – 0.73 = 0.27.
>>>>>>> 8c7207f2

**An aside**: A major personal [TODO](#todo) is to rewrite this fortification algorithm so that it optionally considers the strategic allocation of the opponent's troops after the player takes their turn (assuming we know the number of troops the opponent will allocate toward the battle configurations of interest before they attack). I haven't thought about it *too* much, but I imagine it might look something like a simple two-step, non-recursive version of [minimax](https://en.wikipedia.org/wiki/Minimax).


<a name="dependencies"/>

# Dependencies
None


<a name="todo"/>

# TODO
* Rewrite fortification algorithm so that it optionally considers the strategic allocation of the opponent's troops<|MERGE_RESOLUTION|>--- conflicted
+++ resolved
@@ -291,15 +291,7 @@
 method: 'any'
 ```
 
-<<<<<<< HEAD
-<<<<<<< HEAD
 This would allocate 5 troops to the territory in the first configuration, 2 to the territory in the second, and the remaining 3 to various territories in the third. Given this allocation, the probability of being conquered in at least one of the engagements is 0.73, and therefore the probability of retaining your continent is 1 – 0.73 = 0.27.
-=======
-This would allocate 5 troops to the territory in the first configuration, 2 to the territory in the second, and the remaining 3 to various territories in the third. Given this allocation, the probability of being conquered in at least one of the engagements is 0.73—and therefore the probability of retaining your continent is 1 – 0.73 = 0.27.
->>>>>>> 8c7207f2d7e714b8ae0377bdb8cb338d32cdb183
-=======
-This would allocate 5 troops to the territory in the first configuration, 2 to the territory in the second, and the remaining 3 to various territories in the third. Given this allocation, the probability of being conquered in at least one of the engagements is 0.73—and therefore the probability of retaining your continent is 1 – 0.73 = 0.27.
->>>>>>> 8c7207f2
 
 **An aside**: A major personal [TODO](#todo) is to rewrite this fortification algorithm so that it optionally considers the strategic allocation of the opponent's troops after the player takes their turn (assuming we know the number of troops the opponent will allocate toward the battle configurations of interest before they attack). I haven't thought about it *too* much, but I imagine it might look something like a simple two-step, non-recursive version of [minimax](https://en.wikipedia.org/wiki/Minimax).
 
